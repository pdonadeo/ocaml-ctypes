(* OASIS_START *)
<<<<<<< HEAD
(* DO NOT EDIT (digest: 9f986df023aa688d9d3bf6cfe735f8f2) *)
=======
(* DO NOT EDIT (digest: 69423074047e5f6c44cb513cff5819e9) *)
>>>>>>> a327beab
module OASISGettext = struct
(* # 21 "/home/jeremy/.opam/4.01.0dev+trunk/build/oasis.0.3.0/src/oasis/OASISGettext.ml" *)

  let ns_ str =
    str

  let s_ str =
    str

  let f_ (str : ('a, 'b, 'c, 'd) format4) =
    str

  let fn_ fmt1 fmt2 n =
    if n = 1 then
      fmt1^^""
    else
      fmt2^^""

  let init =
    []

end

module OASISExpr = struct
(* # 21 "/home/jeremy/.opam/4.01.0dev+trunk/build/oasis.0.3.0/src/oasis/OASISExpr.ml" *)



  open OASISGettext

  type test = string 

  type flag = string 

  type t =
    | EBool of bool
    | ENot of t
    | EAnd of t * t
    | EOr of t * t
    | EFlag of flag
    | ETest of test * string
    

  type 'a choices = (t * 'a) list 

  let eval var_get t =
    let rec eval' =
      function
        | EBool b ->
            b

        | ENot e ->
            not (eval' e)

        | EAnd (e1, e2) ->
            (eval' e1) && (eval' e2)

        | EOr (e1, e2) ->
            (eval' e1) || (eval' e2)

        | EFlag nm ->
            let v =
              var_get nm
            in
              assert(v = "true" || v = "false");
              (v = "true")

        | ETest (nm, vl) ->
            let v =
              var_get nm
            in
              (v = vl)
    in
      eval' t

  let choose ?printer ?name var_get lst =
    let rec choose_aux =
      function
        | (cond, vl) :: tl ->
            if eval var_get cond then
              vl
            else
              choose_aux tl
        | [] ->
            let str_lst =
              if lst = [] then
                s_ "<empty>"
              else
                String.concat
                  (s_ ", ")
                  (List.map
                     (fun (cond, vl) ->
                        match printer with
                          | Some p -> p vl
                          | None -> s_ "<no printer>")
                     lst)
            in
              match name with
                | Some nm ->
                    failwith
                      (Printf.sprintf
                         (f_ "No result for the choice list '%s': %s")
                         nm str_lst)
                | None ->
                    failwith
                      (Printf.sprintf
                         (f_ "No result for a choice list: %s")
                         str_lst)
    in
      choose_aux (List.rev lst)

end


# 117 "myocamlbuild.ml"
module BaseEnvLight = struct
(* # 21 "/home/jeremy/.opam/4.01.0dev+trunk/build/oasis.0.3.0/src/base/BaseEnvLight.ml" *)

  module MapString = Map.Make(String)

  type t = string MapString.t

  let default_filename =
    Filename.concat
      (Sys.getcwd ())
      "setup.data"

  let load ?(allow_empty=false) ?(filename=default_filename) () =
    if Sys.file_exists filename then
      begin
        let chn =
          open_in_bin filename
        in
        let st =
          Stream.of_channel chn
        in
        let line =
          ref 1
        in
        let st_line =
          Stream.from
            (fun _ ->
               try
                 match Stream.next st with
                   | '\n' -> incr line; Some '\n'
                   | c -> Some c
               with Stream.Failure -> None)
        in
        let lexer =
          Genlex.make_lexer ["="] st_line
        in
        let rec read_file mp =
          match Stream.npeek 3 lexer with
            | [Genlex.Ident nm; Genlex.Kwd "="; Genlex.String value] ->
                Stream.junk lexer;
                Stream.junk lexer;
                Stream.junk lexer;
                read_file (MapString.add nm value mp)
            | [] ->
                mp
            | _ ->
                failwith
                  (Printf.sprintf
                     "Malformed data file '%s' line %d"
                     filename !line)
        in
        let mp =
          read_file MapString.empty
        in
          close_in chn;
          mp
      end
    else if allow_empty then
      begin
        MapString.empty
      end
    else
      begin
        failwith
          (Printf.sprintf
             "Unable to load environment, the file '%s' doesn't exist."
             filename)
      end

  let var_get name env =
    let rec var_expand str =
      let buff =
        Buffer.create ((String.length str) * 2)
      in
        Buffer.add_substitute
          buff
          (fun var ->
             try
               var_expand (MapString.find var env)
             with Not_found ->
               failwith
                 (Printf.sprintf
                    "No variable %s defined when trying to expand %S."
                    var
                    str))
          str;
        Buffer.contents buff
    in
      var_expand (MapString.find name env)

  let var_choose lst env =
    OASISExpr.choose
      (fun nm -> var_get nm env)
      lst
end


# 215 "myocamlbuild.ml"
module MyOCamlbuildFindlib = struct
(* # 21 "/home/jeremy/.opam/4.01.0dev+trunk/build/oasis.0.3.0/src/plugins/ocamlbuild/MyOCamlbuildFindlib.ml" *)

  (** OCamlbuild extension, copied from 
    * http://brion.inria.fr/gallium/index.php/Using_ocamlfind_with_ocamlbuild
    * by N. Pouillard and others
    *
    * Updated on 2009/02/28
    *
    * Modified by Sylvain Le Gall 
    *)
  open Ocamlbuild_plugin

  (* these functions are not really officially exported *)
  let run_and_read = 
    Ocamlbuild_pack.My_unix.run_and_read

  let blank_sep_strings = 
    Ocamlbuild_pack.Lexers.blank_sep_strings

  let split s ch =
    let x = 
      ref [] 
    in
    let rec go s =
      let pos = 
        String.index s ch 
      in
        x := (String.before s pos)::!x;
        go (String.after s (pos + 1))
    in
      try
        go s
      with Not_found -> !x

  let split_nl s = split s '\n'

  let before_space s =
    try
      String.before s (String.index s ' ')
    with Not_found -> s

  (* this lists all supported packages *)
  let find_packages () =
    List.map before_space (split_nl & run_and_read "ocamlfind list")

  (* this is supposed to list available syntaxes, but I don't know how to do it. *)
  let find_syntaxes () = ["camlp4o"; "camlp4r"]

  (* ocamlfind command *)
  let ocamlfind x = S[A"ocamlfind"; x]

  let dispatch =
    function
      | Before_options ->
          (* by using Before_options one let command line options have an higher priority *)
          (* on the contrary using After_options will guarantee to have the higher priority *)
          (* override default commands by ocamlfind ones *)
          Options.ocamlc     := ocamlfind & A"ocamlc";
          Options.ocamlopt   := ocamlfind & A"ocamlopt";
          Options.ocamldep   := ocamlfind & A"ocamldep";
          Options.ocamldoc   := ocamlfind & A"ocamldoc";
          Options.ocamlmktop := ocamlfind & A"ocamlmktop"
                                  
      | After_rules ->
          
          (* When one link an OCaml library/binary/package, one should use -linkpkg *)
          flag ["ocaml"; "link"; "program"] & A"-linkpkg";
          
          (* For each ocamlfind package one inject the -package option when
           * compiling, computing dependencies, generating documentation and
           * linking. *)
          List.iter 
            begin fun pkg ->
              flag ["ocaml"; "compile";  "pkg_"^pkg] & S[A"-package"; A pkg];
              flag ["ocaml"; "ocamldep"; "pkg_"^pkg] & S[A"-package"; A pkg];
              flag ["ocaml"; "doc";      "pkg_"^pkg] & S[A"-package"; A pkg];
              flag ["ocaml"; "link";     "pkg_"^pkg] & S[A"-package"; A pkg];
              flag ["ocaml"; "infer_interface"; "pkg_"^pkg] & S[A"-package"; A pkg];
            end 
            (find_packages ());

          (* Like -package but for extensions syntax. Morover -syntax is useless
           * when linking. *)
          List.iter begin fun syntax ->
          flag ["ocaml"; "compile";  "syntax_"^syntax] & S[A"-syntax"; A syntax];
          flag ["ocaml"; "ocamldep"; "syntax_"^syntax] & S[A"-syntax"; A syntax];
          flag ["ocaml"; "doc";      "syntax_"^syntax] & S[A"-syntax"; A syntax];
          flag ["ocaml"; "infer_interface"; "syntax_"^syntax] & S[A"-syntax"; A syntax];
          end (find_syntaxes ());

          (* The default "thread" tag is not compatible with ocamlfind.
           * Indeed, the default rules add the "threads.cma" or "threads.cmxa"
           * options when using this tag. When using the "-linkpkg" option with
           * ocamlfind, this module will then be added twice on the command line.
           *                        
           * To solve this, one approach is to add the "-thread" option when using
           * the "threads" package using the previous plugin.
           *)
          flag ["ocaml"; "pkg_threads"; "compile"] (S[A "-thread"]);
          flag ["ocaml"; "pkg_threads"; "doc"] (S[A "-I"; A "+threads"]);
          flag ["ocaml"; "pkg_threads"; "link"] (S[A "-thread"]);
          flag ["ocaml"; "pkg_threads"; "infer_interface"] (S[A "-thread"])

      | _ -> 
          ()

end

module MyOCamlbuildBase = struct
(* # 21 "/home/jeremy/.opam/4.01.0dev+trunk/build/oasis.0.3.0/src/plugins/ocamlbuild/MyOCamlbuildBase.ml" *)

  (** Base functions for writing myocamlbuild.ml
      @author Sylvain Le Gall
    *)



  open Ocamlbuild_plugin
  module OC = Ocamlbuild_pack.Ocaml_compiler

  type dir = string 
  type file = string 
  type name = string 
  type tag = string 

(* # 56 "/home/jeremy/.opam/4.01.0dev+trunk/build/oasis.0.3.0/src/plugins/ocamlbuild/MyOCamlbuildBase.ml" *)

  type t =
      {
        lib_ocaml: (name * dir list) list;
        lib_c:     (name * dir * file list) list; 
        flags:     (tag list * (spec OASISExpr.choices)) list;
        (* Replace the 'dir: include' from _tags by a precise interdepends in
         * directory.
         *)
        includes:  (dir * dir list) list; 
      } 

  let env_filename =
    Pathname.basename 
      BaseEnvLight.default_filename

  let dispatch_combine lst =
    fun e ->
      List.iter 
        (fun dispatch -> dispatch e)
        lst 

  let tag_libstubs nm =
    "use_lib"^nm^"_stubs"

  let nm_libstubs nm =
    nm^"_stubs"

  let dispatch t e = 
    let env = 
      BaseEnvLight.load 
        ~filename:env_filename 
        ~allow_empty:true
        ()
    in
      match e with 
        | Before_options ->
            let no_trailing_dot s =
              if String.length s >= 1 && s.[0] = '.' then
                String.sub s 1 ((String.length s) - 1)
              else
                s
            in
              List.iter
                (fun (opt, var) ->
                   try 
                     opt := no_trailing_dot (BaseEnvLight.var_get var env)
                   with Not_found ->
                     Printf.eprintf "W: Cannot get variable %s" var)
                [
                  Options.ext_obj, "ext_obj";
                  Options.ext_lib, "ext_lib";
                  Options.ext_dll, "ext_dll";
                ]

        | After_rules -> 
            (* Declare OCaml libraries *)
            List.iter 
              (function
                 | nm, [] ->
                     ocaml_lib nm
                 | nm, dir :: tl ->
                     ocaml_lib ~dir:dir (dir^"/"^nm);
                     List.iter 
                       (fun dir -> 
                          List.iter
                            (fun str ->
                               flag ["ocaml"; "use_"^nm; str] (S[A"-I"; P dir]))
                            ["compile"; "infer_interface"; "doc"])
                       tl)
              t.lib_ocaml;

            (* Declare directories dependencies, replace "include" in _tags. *)
            List.iter 
              (fun (dir, include_dirs) ->
                 Pathname.define_context dir include_dirs)
              t.includes;

            (* Declare C libraries *)
            List.iter
              (fun (lib, dir, headers) ->
                   (* Handle C part of library *)
                   flag ["link"; "library"; "ocaml"; "byte"; tag_libstubs lib]
                     (S[A"-dllib"; A("-l"^(nm_libstubs lib)); A"-cclib";
                        A("-l"^(nm_libstubs lib))]);

                   flag ["link"; "library"; "ocaml"; "native"; tag_libstubs lib]
                     (S[A"-cclib"; A("-l"^(nm_libstubs lib))]);
                        
                   flag ["link"; "program"; "ocaml"; "byte"; tag_libstubs lib]
                     (S[A"-dllib"; A("dll"^(nm_libstubs lib))]);

                   (* When ocaml link something that use the C library, then one
                      need that file to be up to date.
                    *)
                   dep ["link"; "ocaml"; "program"; tag_libstubs lib]
                     [dir/"lib"^(nm_libstubs lib)^"."^(!Options.ext_lib)];

                   dep  ["compile"; "ocaml"; "program"; tag_libstubs lib]
                     [dir/"lib"^(nm_libstubs lib)^"."^(!Options.ext_lib)];

                   (* TODO: be more specific about what depends on headers *)
                   (* Depends on .h files *)
                   dep ["compile"; "c"] 
                     headers;

                   (* Setup search path for lib *)
                   flag ["link"; "ocaml"; "use_"^lib] 
                     (S[A"-I"; P(dir)]);
              )
              t.lib_c;

              (* Add flags *)
              List.iter
              (fun (tags, cond_specs) ->
                 let spec = 
                   BaseEnvLight.var_choose cond_specs env
                 in
                   flag tags & spec)
              t.flags
        | _ -> 
            ()

  let dispatch_default t =
    dispatch_combine 
      [
        dispatch t;
        MyOCamlbuildFindlib.dispatch;
      ]

end


# 476 "myocamlbuild.ml"
open Ocamlbuild_plugin;;
let package_default =
  {
     MyOCamlbuildBase.lib_ocaml =
       [
          ("ffi", ["src"]);
          ("fts", ["examples/fts"]);
          ("ncurses", ["examples/ncurses"])
       ];
     lib_c =
       [
          ("ffi",
            "src/",
            [
               "src/unsigned_stubs.h";
               "src/managed_buffer_stubs.h";
               "src/type_info_stubs.h"
            ])
       ];
     flags =
       [
          (["oasis_library_ffi_ccopt"; "compile"],
            [
               (OASISExpr.EBool true,
                 S
                   [
                      A "-ccopt";
                      A "-fPIC";
                      A "-ccopt";
                      A "-Wall";
                      A "-ccopt";
                      A "-Wno-unused-variable";
                      A "-ccopt";
                      A "-g"
                   ])
            ]);
          (["oasis_library_ncurses_cclib"; "link"],
            [(OASISExpr.EBool true, S [A "-cclib"; A "-lncurses"])]);
          (["oasis_library_ncurses_cclib"; "ocamlmklib"; "c"],
            [(OASISExpr.EBool true, S [A "-lncurses"])])
       ];
     includes =
       [
          ("tests", ["src"]);
          ("examples/ncurses", ["src"]);
          ("examples/fts", ["src"])
       ];
<<<<<<< HEAD
=======
     includes =
       [
          ("tests", ["src"]);
          ("examples/fts", ["src"]);
          ("examples/date", ["src"])
       ];
>>>>>>> a327beab
     }
  ;;

let dispatch_default = MyOCamlbuildBase.dispatch_default package_default;;

<<<<<<< HEAD
# 560 "myocamlbuild.ml"
=======
# 522 "myocamlbuild.ml"
>>>>>>> a327beab
(* OASIS_STOP *)

open Ocamlbuild_plugin
open Command

let split str =
  let rec skip_spaces i =
    if i = String.length str then
      []
    else
      if str.[i] = ' ' then
        skip_spaces (i + 1)
      else
        extract i (i + 1)
  and extract i j =
    if j = String.length str then
      [String.sub str i (j - i)]
    else
      if str.[j] = ' ' then
        String.sub str i (j - i) :: skip_spaces (j + 1)
      else
        extract i (j + 1)
  in
  skip_spaces 0
;;

let define_c_library name env =
    let tag = Printf.sprintf "use_C_%s" name in

    let opt = List.map (fun x -> A x) (split (BaseEnvLight.var_get (name ^ "_opt") env))
    and lib = List.map (fun x -> A x) (split (BaseEnvLight.var_get (name ^ "_lib") env)) in

    (* Add flags for linking with the C library: *)
    flag ["ocamlmklib"; "c"; tag] & S lib;

    (* C stubs using the C library must be compiled with the library
       specifics flags: *)
    flag ["c"; "compile"; tag] & S (List.map (fun arg -> S[A"-ccopt"; arg]) opt);

    (* OCaml libraries must depends on the C library: *)
    flag ["link"; "ocaml"; tag] & S (List.map (fun arg -> S[A"-cclib"; arg]) lib)
;;

 let () =
   dispatch
    (fun hook ->
       dispatch_default hook;
       match hook with
       | After_rules ->
          let env = BaseEnvLight.load ~allow_empty:true ~filename:MyOCamlbuildBase.env_filename () in
          define_c_library "libffi" env;
          dep  ["compile"; "c"] ["src/managed_buffer_stubs.h"; "src/type_info_stubs.h"; "src/unsigned_stubs.h"]
       | _ -> ()
    )
<|MERGE_RESOLUTION|>--- conflicted
+++ resolved
@@ -1,11 +1,7 @@
 (* OASIS_START *)
-<<<<<<< HEAD
-(* DO NOT EDIT (digest: 9f986df023aa688d9d3bf6cfe735f8f2) *)
-=======
-(* DO NOT EDIT (digest: 69423074047e5f6c44cb513cff5819e9) *)
->>>>>>> a327beab
+(* DO NOT EDIT (digest: 3f28a72ce003bb3c474b040ad5ddf316) *)
 module OASISGettext = struct
-(* # 21 "/home/jeremy/.opam/4.01.0dev+trunk/build/oasis.0.3.0/src/oasis/OASISGettext.ml" *)
+(* # 21 "/Users/avsm/.opam/4.01.0dev+trunk/build/oasis-mirage.0.3.0a/src/oasis/OASISGettext.ml" *)
 
   let ns_ str =
     str
@@ -28,7 +24,7 @@
 end
 
 module OASISExpr = struct
-(* # 21 "/home/jeremy/.opam/4.01.0dev+trunk/build/oasis.0.3.0/src/oasis/OASISExpr.ml" *)
+(* # 21 "/Users/avsm/.opam/4.01.0dev+trunk/build/oasis-mirage.0.3.0a/src/oasis/OASISExpr.ml" *)
 
 
 
@@ -120,7 +116,7 @@
 
 # 117 "myocamlbuild.ml"
 module BaseEnvLight = struct
-(* # 21 "/home/jeremy/.opam/4.01.0dev+trunk/build/oasis.0.3.0/src/base/BaseEnvLight.ml" *)
+(* # 21 "/Users/avsm/.opam/4.01.0dev+trunk/build/oasis-mirage.0.3.0a/src/base/BaseEnvLight.ml" *)
 
   module MapString = Map.Make(String)
 
@@ -218,7 +214,7 @@
 
 # 215 "myocamlbuild.ml"
 module MyOCamlbuildFindlib = struct
-(* # 21 "/home/jeremy/.opam/4.01.0dev+trunk/build/oasis.0.3.0/src/plugins/ocamlbuild/MyOCamlbuildFindlib.ml" *)
+(* # 21 "/Users/avsm/.opam/4.01.0dev+trunk/build/oasis-mirage.0.3.0a/src/plugins/ocamlbuild/MyOCamlbuildFindlib.ml" *)
 
   (** OCamlbuild extension, copied from 
     * http://brion.inria.fr/gallium/index.php/Using_ocamlfind_with_ocamlbuild
@@ -238,19 +234,21 @@
     Ocamlbuild_pack.Lexers.blank_sep_strings
 
   let split s ch =
-    let x = 
-      ref [] 
+    let buf = Buffer.create 13 in
+    let x = ref [] in
+    let flush () = 
+      x := (Buffer.contents buf) :: !x;
+      Buffer.clear buf
     in
-    let rec go s =
-      let pos = 
-        String.index s ch 
-      in
-        x := (String.before s pos)::!x;
-        go (String.after s (pos + 1))
-    in
-      try
-        go s
-      with Not_found -> !x
+      String.iter 
+        (fun c ->
+           if c = ch then 
+             flush ()
+           else
+             Buffer.add_char buf c)
+        s;
+      flush ();
+      List.rev !x
 
   let split_nl s = split s '\n'
 
@@ -285,17 +283,27 @@
           
           (* When one link an OCaml library/binary/package, one should use -linkpkg *)
           flag ["ocaml"; "link"; "program"] & A"-linkpkg";
+          flag ["ocaml"; "link"; "output_obj"] & A"-linkpkg";
           
           (* For each ocamlfind package one inject the -package option when
            * compiling, computing dependencies, generating documentation and
            * linking. *)
           List.iter 
             begin fun pkg ->
-              flag ["ocaml"; "compile";  "pkg_"^pkg] & S[A"-package"; A pkg];
-              flag ["ocaml"; "ocamldep"; "pkg_"^pkg] & S[A"-package"; A pkg];
-              flag ["ocaml"; "doc";      "pkg_"^pkg] & S[A"-package"; A pkg];
-              flag ["ocaml"; "link";     "pkg_"^pkg] & S[A"-package"; A pkg];
-              flag ["ocaml"; "infer_interface"; "pkg_"^pkg] & S[A"-package"; A pkg];
+              let base_args = [A"-package"; A pkg] in
+              let syn_args = [A"-syntax"; A "camlp4o"] in
+              let args =
+  			  (* heuristic to identify syntax extensions: 
+  				 whether they end in ".syntax"; some might not *)
+                if Filename.check_suffix pkg "syntax"
+                then syn_args @ base_args
+                else base_args
+              in
+              flag ["ocaml"; "compile";  "pkg_"^pkg] & S args;
+              flag ["ocaml"; "ocamldep"; "pkg_"^pkg] & S args;
+              flag ["ocaml"; "doc";      "pkg_"^pkg] & S args;
+              flag ["ocaml"; "link";     "pkg_"^pkg] & S base_args;
+              flag ["ocaml"; "infer_interface"; "pkg_"^pkg] & S args;
             end 
             (find_packages ());
 
@@ -327,7 +335,7 @@
 end
 
 module MyOCamlbuildBase = struct
-(* # 21 "/home/jeremy/.opam/4.01.0dev+trunk/build/oasis.0.3.0/src/plugins/ocamlbuild/MyOCamlbuildBase.ml" *)
+(* # 21 "/Users/avsm/.opam/4.01.0dev+trunk/build/oasis-mirage.0.3.0a/src/plugins/ocamlbuild/MyOCamlbuildBase.ml" *)
 
   (** Base functions for writing myocamlbuild.ml
       @author Sylvain Le Gall
@@ -343,7 +351,7 @@
   type name = string 
   type tag = string 
 
-(* # 56 "/home/jeremy/.opam/4.01.0dev+trunk/build/oasis.0.3.0/src/plugins/ocamlbuild/MyOCamlbuildBase.ml" *)
+(* # 56 "/Users/avsm/.opam/4.01.0dev+trunk/build/oasis-mirage.0.3.0a/src/plugins/ocamlbuild/MyOCamlbuildBase.ml" *)
 
   type t =
       {
@@ -456,6 +464,24 @@
               )
               t.lib_c;
 
+            (* Add output_obj rules mapped to .nobj.o *)
+            let native_output_obj x =
+              OC.link_gen "cmx" "cmxa" !Options.ext_lib [!Options.ext_obj; "cmi"] 
+                OC.ocamlopt_link_prog
+                (fun tags -> tags++"ocaml"++"link"++"native"++"output_obj") x
+            in
+            rule "ocaml: cmx* and o* -> .nobj.o" ~prod:"%.nobj.o" ~deps:["%.cmx"; "%.o"]
+              (native_output_obj "%.cmx" "%.nobj.o");
+
+            (* Add output_obj rules mapped to .bobj.o *)
+            let bytecode_output_obj x =
+              OC.link_gen "cmo" "cma" !Options.ext_lib [!Options.ext_obj; "cmi"] 
+                OC.ocamlc_link_prog
+                (fun tags -> tags++"ocaml"++"link"++"byte"++"output_obj") x
+            in
+            rule "ocaml: cmo* -> .nobj.o" ~prod:"%.bobj.o" ~deps:["%.cmo"]
+              (bytecode_output_obj "%.cmo" "%.bobj.o");
+
               (* Add flags *)
               List.iter
               (fun (tags, cond_specs) ->
@@ -477,7 +503,7 @@
 end
 
 
-# 476 "myocamlbuild.ml"
+# 506 "myocamlbuild.ml"
 open Ocamlbuild_plugin;;
 let package_default =
   {
@@ -523,27 +549,15 @@
        [
           ("tests", ["src"]);
           ("examples/ncurses", ["src"]);
-          ("examples/fts", ["src"])
-       ];
-<<<<<<< HEAD
-=======
-     includes =
-       [
-          ("tests", ["src"]);
           ("examples/fts", ["src"]);
           ("examples/date", ["src"])
        ];
->>>>>>> a327beab
      }
   ;;
 
 let dispatch_default = MyOCamlbuildBase.dispatch_default package_default;;
 
-<<<<<<< HEAD
-# 560 "myocamlbuild.ml"
-=======
-# 522 "myocamlbuild.ml"
->>>>>>> a327beab
+# 561 "myocamlbuild.ml"
 (* OASIS_STOP *)
 
 open Ocamlbuild_plugin
