--- conflicted
+++ resolved
@@ -161,13 +161,12 @@
   Command:          $test_ffi_unions
   WorkingDirectory: tests
 
-<<<<<<< HEAD
 Test test_ffi_custom_ops
   Run$:             flag(tests)
   Command:          $test_ffi_custom_ops
-=======
+  WorkingDirectory: tests
+
 Test test_ffi_errno
   Run$:             flag(tests)
   Command:          $test_ffi_errno
->>>>>>> be716659
   WorkingDirectory: tests