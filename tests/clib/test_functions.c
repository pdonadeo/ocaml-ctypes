--- conflicted
+++ resolved
@@ -345,7 +345,6 @@
   return q;
 }
 
-<<<<<<< HEAD
 signed char retrieve_SCHAR_MIN(void) { return SCHAR_MIN; }
 signed char retrieve_SCHAR_MAX(void) { return SCHAR_MAX; }
 unsigned char retrieve_UCHAR_MAX(void) { return UCHAR_MAX; }
@@ -380,7 +379,6 @@
 float retrieve_FLT_MAX(void) { return FLT_MAX; }
 double retrieve_DBL_MIN(void) { return DBL_MIN; }
 double retrieve_DBL_MAX(void) { return DBL_MAX; }
-=======
 
 void add_complexd(double complex *l, double complex *r, double complex *out)
 {
@@ -400,5 +398,4 @@
 void mul_complexf(float complex *l, float complex *r, float complex *out)
 {
   *out = *l * *r;
-}
->>>>>>> 84ea4324
+}