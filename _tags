# OASIS_START
<<<<<<< HEAD
# DO NOT EDIT (digest: ef4acaedbe83bf4a7c2785edddf8254b)
=======
# DO NOT EDIT (digest: 67e3451bbe6a298c5375c4758f8625dc)
>>>>>>> be716659
# Ignore VCS directories, you can use the same kind of rule outside 
# OASIS_START/STOP if you want to exclude directories that contains 
# useless stuff for the build process
<**/.svn>: -traverse
<**/.svn>: not_hygienic
".bzr": -traverse
".bzr": not_hygienic
".hg": -traverse
".hg": not_hygienic
".git": -traverse
".git": not_hygienic
"_darcs": -traverse
"_darcs": not_hygienic
# Library ffi
"src/ffi.cmxs": use_ffi
<src/*.ml{,i}>: oasis_library_ffi_ccopt
"src/unsigned_stubs.c": oasis_library_ffi_ccopt
"src/ffi_stubs.c": oasis_library_ffi_ccopt
"src/dl_stubs.c": oasis_library_ffi_ccopt
<src/ffi.{cma,cmxa}>: oasis_library_ffi_cclib
"src/libffi_stubs.lib": oasis_library_ffi_cclib
"src/dllffi_stubs.dll": oasis_library_ffi_cclib
"src/libffi_stubs.a": oasis_library_ffi_cclib
"src/dllffi_stubs.so": oasis_library_ffi_cclib
<src/ffi.{cma,cmxa}>: use_libffi_stubs
# Library fts
"examples/fts/fts.cmxs": use_fts
<examples/fts/*.ml{,i}>: use_ffi
# Executable test_ffi_raw
<tests/test_raw.{native,byte}>: use_ffi
<tests/test_raw.{native,byte}>: pkg_unix
<tests/test_raw.{native,byte}>: pkg_oUnit
<tests/test_raw.{native,byte}>: custom
# Executable test_ffi_pointers
<tests/test_pointers.{native,byte}>: use_ffi
<tests/test_pointers.{native,byte}>: pkg_unix
<tests/test_pointers.{native,byte}>: pkg_oUnit
<tests/test_pointers.{native,byte}>: custom
# Executable test_ffi_higher_order
<tests/test_higher_order.{native,byte}>: use_ffi
<tests/test_higher_order.{native,byte}>: pkg_unix
<tests/test_higher_order.{native,byte}>: pkg_oUnit
<tests/test_higher_order.{native,byte}>: custom
# Executable test_ffi_structs
<tests/test_structs.{native,byte}>: use_ffi
<tests/test_structs.{native,byte}>: pkg_unix
<tests/test_structs.{native,byte}>: pkg_oUnit
<tests/test_structs.{native,byte}>: custom
# Executable test_ffi_cstdlib
<tests/test_cstdlib.{native,byte}>: use_ffi
<tests/test_cstdlib.{native,byte}>: pkg_unix
<tests/test_cstdlib.{native,byte}>: pkg_oUnit
<tests/test_cstdlib.{native,byte}>: custom
# Executable test_ffi_sizeof
<tests/test_sizeof.{native,byte}>: use_ffi
<tests/test_sizeof.{native,byte}>: pkg_unix
<tests/test_sizeof.{native,byte}>: pkg_oUnit
<tests/test_sizeof.{native,byte}>: custom
# Executable test_ffi_unions
<tests/test_unions.{native,byte}>: use_ffi
<tests/test_unions.{native,byte}>: pkg_unix
<tests/test_unions.{native,byte}>: pkg_oUnit
<tests/test_unions.{native,byte}>: custom
# Executable test_ffi_custom_ops
<tests/test_custom_ops.{native,byte}>: use_ffi
<tests/test_custom_ops.{native,byte}>: pkg_unix
<tests/test_custom_ops.{native,byte}>: pkg_oUnit
<tests/test_custom_ops.{native,byte}>: custom
# Executable test_ffi_arrays
<tests/test_array.{native,byte}>: use_ffi
<tests/test_array.{native,byte}>: pkg_unix
<tests/test_array.{native,byte}>: pkg_oUnit
<tests/test_array.{native,byte}>: custom
# Executable test_ffi_errno
<tests/test_errno.{native,byte}>: use_ffi
<tests/test_errno.{native,byte}>: pkg_unix
<tests/test_errno.{native,byte}>: pkg_oUnit
<tests/*.ml{,i}>: use_ffi
<tests/*.ml{,i}>: pkg_unix
<tests/*.ml{,i}>: pkg_oUnit
<tests/test_errno.{native,byte}>: custom
# Executable struct_subtyping
<examples/struct-subtyping/struct_subtyping.{native,byte}>: use_ffi
<examples/struct-subtyping/struct_subtyping.{native,byte}>: pkg_unix
<examples/struct-subtyping/struct_subtyping.{native,byte}>: pkg_oUnit
<examples/struct-subtyping/*.ml{,i}>: use_ffi
<examples/struct-subtyping/*.ml{,i}>: pkg_unix
<examples/struct-subtyping/*.ml{,i}>: pkg_oUnit
<examples/struct-subtyping/struct_subtyping.{native,byte}>: custom
# OASIS_STOP
<tests/clib/*>: not_hygienic<|MERGE_RESOLUTION|>--- conflicted
+++ resolved
@@ -1,9 +1,5 @@
 # OASIS_START
-<<<<<<< HEAD
 # DO NOT EDIT (digest: ef4acaedbe83bf4a7c2785edddf8254b)
-=======
-# DO NOT EDIT (digest: 67e3451bbe6a298c5375c4758f8625dc)
->>>>>>> be716659
 # Ignore VCS directories, you can use the same kind of rule outside 
 # OASIS_START/STOP if you want to exclude directories that contains 
 # useless stuff for the build process
