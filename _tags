# OASIS_START
<<<<<<< HEAD
# DO NOT EDIT (digest: 59a6fb595e249555537378e31acaad91)
=======
# DO NOT EDIT (digest: 5a0ae965a24dc549dfecad2216697c07)
>>>>>>> a327beab
# Ignore VCS directories, you can use the same kind of rule outside 
# OASIS_START/STOP if you want to exclude directories that contains 
# useless stuff for the build process
<**/.svn>: -traverse
<**/.svn>: not_hygienic
".bzr": -traverse
".bzr": not_hygienic
".hg": -traverse
".hg": not_hygienic
".git": -traverse
".git": not_hygienic
"_darcs": -traverse
"_darcs": not_hygienic
# Library ffi
"src/ffi.cmxs": use_ffi
<src/*.ml{,i}>: oasis_library_ffi_ccopt
"src/unsigned_stubs.c": oasis_library_ffi_ccopt
"src/managed_buffer_stubs.c": oasis_library_ffi_ccopt
"src/type_info_stubs.c": oasis_library_ffi_ccopt
"src/ffi_stubs.c": oasis_library_ffi_ccopt
"src/dl_stubs.c": oasis_library_ffi_ccopt
"src/posix_types_stubs.c": oasis_library_ffi_ccopt
<src/ffi.{cma,cmxa}>: use_libffi_stubs
# Library fts
"examples/fts/fts.cmxs": use_fts
<examples/fts/*.ml{,i}>: use_ffi
# Library ncurses
"examples/ncurses/ncurses.cmxs": use_ncurses
<examples/ncurses/ncurses.{cma,cmxa}>: oasis_library_ncurses_cclib
# Executable ncurses_cmd
<examples/ncurses/ncurses_cmd.{native,byte}>: use_ncurses
<examples/ncurses/ncurses_cmd.{native,byte}>: use_ffi
<examples/ncurses/ncurses_cmd.{native,byte}>: pkg_unix
<examples/ncurses/*.ml{,i}>: use_ncurses
<examples/ncurses/*.ml{,i}>: use_ffi
<examples/ncurses/*.ml{,i}>: pkg_unix
<examples/ncurses/ncurses_cmd.{native,byte}>: custom
# Executable test_ffi_raw
<tests/test_raw.{native,byte}>: use_ffi
<tests/test_raw.{native,byte}>: pkg_unix
<tests/test_raw.{native,byte}>: pkg_oUnit
<tests/test_raw.{native,byte}>: custom
# Executable test_ffi_pointers
<tests/test_pointers.{native,byte}>: use_ffi
<tests/test_pointers.{native,byte}>: pkg_unix
<tests/test_pointers.{native,byte}>: pkg_oUnit
<tests/test_pointers.{native,byte}>: custom
# Executable test_ffi_higher_order
<tests/test_higher_order.{native,byte}>: use_ffi
<tests/test_higher_order.{native,byte}>: pkg_unix
<tests/test_higher_order.{native,byte}>: pkg_oUnit
<tests/test_higher_order.{native,byte}>: custom
# Executable test_ffi_structs
<tests/test_structs.{native,byte}>: use_ffi
<tests/test_structs.{native,byte}>: pkg_unix
<tests/test_structs.{native,byte}>: pkg_oUnit
<tests/test_structs.{native,byte}>: custom
# Executable test_ffi_cstdlib
<tests/test_cstdlib.{native,byte}>: use_ffi
<tests/test_cstdlib.{native,byte}>: pkg_unix
<tests/test_cstdlib.{native,byte}>: pkg_oUnit
<tests/test_cstdlib.{native,byte}>: custom
# Executable test_ffi_sizeof
<tests/test_sizeof.{native,byte}>: use_ffi
<tests/test_sizeof.{native,byte}>: pkg_unix
<tests/test_sizeof.{native,byte}>: pkg_oUnit
<tests/test_sizeof.{native,byte}>: custom
# Executable test_ffi_unions
<tests/test_unions.{native,byte}>: use_ffi
<tests/test_unions.{native,byte}>: pkg_unix
<tests/test_unions.{native,byte}>: pkg_oUnit
<tests/test_unions.{native,byte}>: custom
# Executable test_ffi_custom_ops
<tests/test_custom_ops.{native,byte}>: use_ffi
<tests/test_custom_ops.{native,byte}>: pkg_unix
<tests/test_custom_ops.{native,byte}>: pkg_oUnit
<tests/test_custom_ops.{native,byte}>: custom
# Executable test_ffi_arrays
<tests/test_array.{native,byte}>: use_ffi
<tests/test_array.{native,byte}>: pkg_unix
<tests/test_array.{native,byte}>: pkg_oUnit
<tests/test_array.{native,byte}>: custom
# Executable test_ffi_errno
<tests/test_errno.{native,byte}>: use_ffi
<tests/test_errno.{native,byte}>: pkg_unix
<tests/test_errno.{native,byte}>: pkg_oUnit
<tests/test_errno.{native,byte}>: custom
# Executable test_ffi_passable
<tests/test_passable.{native,byte}>: use_ffi
<tests/test_passable.{native,byte}>: pkg_unix
<tests/test_passable.{native,byte}>: pkg_oUnit
<tests/test_passable.{native,byte}>: custom
# Executable test_ffi_alignment
<tests/test_alignment.{native,byte}>: use_ffi
<tests/test_alignment.{native,byte}>: pkg_unix
<tests/test_alignment.{native,byte}>: pkg_oUnit
<tests/*.ml{,i}>: use_ffi
<tests/*.ml{,i}>: pkg_unix
<tests/*.ml{,i}>: pkg_oUnit
<tests/test_alignment.{native,byte}>: custom
# Executable date_example
<examples/date/date.{native,byte}>: use_ffi
<examples/date/date.{native,byte}>: pkg_unix
<examples/date/date.{native,byte}>: pkg_oUnit
<examples/date/*.ml{,i}>: use_ffi
<examples/date/*.ml{,i}>: pkg_unix
<examples/date/*.ml{,i}>: pkg_oUnit
<examples/date/date.{native,byte}>: custom
# OASIS_STOP
<tests/clib/*>: not_hygienic
<src/*>: use_C_libffi
true: annot<|MERGE_RESOLUTION|>--- conflicted
+++ resolved
@@ -1,9 +1,5 @@
 # OASIS_START
-<<<<<<< HEAD
-# DO NOT EDIT (digest: 59a6fb595e249555537378e31acaad91)
-=======
 # DO NOT EDIT (digest: 5a0ae965a24dc549dfecad2216697c07)
->>>>>>> a327beab
 # Ignore VCS directories, you can use the same kind of rule outside 
 # OASIS_START/STOP if you want to exclude directories that contains 
 # useless stuff for the build process
